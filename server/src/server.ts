--- conflicted
+++ resolved
@@ -11,11 +11,7 @@
 
 // Middleware
 app.use(cors({
-<<<<<<< HEAD
-  origin: process.env.CLIENT_URL,
-=======
   origin: process.env.REACT_APP_CLIENT_URL || 'http://localhost:3000',
->>>>>>> 8605ce5a
   credentials: true
 }));
 app.use(express.json());
